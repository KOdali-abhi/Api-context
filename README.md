--- conflicted
+++ resolved
@@ -12,14 +12,11 @@
 
 ```bash
 pip install api-context-memory
-<<<<<<< HEAD
 
 # With Redis support
 pip install api-context-memory[redis]
-=======
-```
-
->>>>>>> 11b20053
+```
+
 
 # With async support
 pip install api-context-memory[async]
